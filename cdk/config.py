from getpass import getuser
from typing import Optional

import aws_cdk
from pydantic import AnyHttpUrl, BaseSettings, Field, HttpUrl, constr

AwsArn = constr(regex=r"^arn:aws:iam::\d{12}:role/.+")
AwsStepArn = constr(regex=r"^arn:aws:states:.+:\d{12}:stateMachine:.+")
AwsOidcArn = constr(regex=r"^arn:aws:iam::\d{12}:oidc-provider/.+")


class Deployment(BaseSettings):
    stage: str = Field(
        description=" ".join(
            [
                "Stage of deployment (e.g. 'dev', 'prod').",
                "Used as suffix for stack name.",
                "Defaults to current username.",
            ]
        ),
        default_factory=getuser,
    )
    owner: str = Field(
        description=" ".join(
            [
                "Name of primary contact for Cloudformation Stack.",
                "Used to tag generated resources",
                "Defaults to current username.",
            ]
        ),
        default_factory=getuser,
    )

    aws_account: str = Field(
        description="AWS account used for deployment",
        env="CDK_DEFAULT_ACCOUNT",
    )
    aws_region: str = Field(
        default="us-west-2",
        description="AWS region used for deployment",
        env="CDK_DEFAULT_REGION",
    )

    userpool_id: str = Field(description="The Cognito Userpool used for authentication")
    client_id: str = Field(description="The Cognito APP client ID")
    client_secret: str = Field(description="The Cognito APP client secret")

    stac_db_secret_name: str = Field(
        description="Name of secret containing pgSTAC DB connection information"
    )
    stac_db_vpc_id: str = Field(description="ID of VPC running pgSTAC DB")
    stac_db_security_group_id: str = Field(
        description="ID of Security Group used by pgSTAC DB"
    )
    stac_db_public_subnet: bool = Field(
        description="Boolean indicating whether or not pgSTAC DB is in a public subnet",
        default=True,
    )
    stac_url: HttpUrl = Field(
        description="URL of STAC API",
    )

    raster_url: AnyHttpUrl = Field(description="URL of Raster API")

    data_access_role: AwsArn = Field(
        description="ARN of AWS Role used to validate access to S3 data"
    )

<<<<<<< HEAD
    data_pipeline_arn: Optional[AwsStepArn] = Field(
        description="ARN of AWS step function used to trigger data ingestion"
    )

    airflow_env: Optional[str] = Field(
        description="Environment of Airflow deployment",
=======
    airflow_env: Optional[str] = Field(
        description="Environment of Airflow deployment",
    )

    oidc_provider_arn: Optional[AwsOidcArn] = Field(
        description="ARN of AWS OIDC provider used for authentication"
    )

    oidc_repo_id: str = Field(
        "NASA-IMPACT/veda-stac-ingestor",
        description="ID of AWS ECR repository used for OIDC provider",
>>>>>>> 0558c10a
    )

    oidc_provider_arn: Optional[AwsOidcArn] = Field(
        description="ARN of AWS OIDC provider used for authentication"
    )

    oidc_repo_id: str = Field(
        "NASA-IMPACT/veda-stac-ingestor",
        description="ID of AWS ECR repository used for OIDC provider",
    )

    class Config:
        env_prefix = ""
        case_sentive = False
        env_file = ".env"

    @property
    def stack_name(self) -> str:
        return f"veda-stac-ingestion-{self.stage}"

    @property
    def env(self) -> aws_cdk.Environment:
        return aws_cdk.Environment(
            account=self.aws_account,
            region=self.aws_region,
        )<|MERGE_RESOLUTION|>--- conflicted
+++ resolved
@@ -66,14 +66,6 @@
         description="ARN of AWS Role used to validate access to S3 data"
     )
 
-<<<<<<< HEAD
-    data_pipeline_arn: Optional[AwsStepArn] = Field(
-        description="ARN of AWS step function used to trigger data ingestion"
-    )
-
-    airflow_env: Optional[str] = Field(
-        description="Environment of Airflow deployment",
-=======
     airflow_env: Optional[str] = Field(
         description="Environment of Airflow deployment",
     )
@@ -85,7 +77,6 @@
     oidc_repo_id: str = Field(
         "NASA-IMPACT/veda-stac-ingestor",
         description="ID of AWS ECR repository used for OIDC provider",
->>>>>>> 0558c10a
     )
 
     oidc_provider_arn: Optional[AwsOidcArn] = Field(
