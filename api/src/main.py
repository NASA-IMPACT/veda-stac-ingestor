import os
from typing import Dict, Union
from getpass import getuser

from fastapi import Body, Depends, FastAPI, HTTPException
from fastapi.security import OAuth2PasswordRequestForm


from . import auth, config, helpers, schemas, dependencies, services


settings = (
    config.Settings()
    if os.environ.get("NO_PYDANTIC_SSM_SETTINGS")
    else config.Settings.from_ssm(
        stack=os.environ.get(
            "STACK", f"veda-stac-ingestion-system-{os.environ.get('STAGE', getuser())}"
        ),
    )
)
app = FastAPI(root_path=settings.root_path)


@app.get(
    "/ingestions", response_model=schemas.ListIngestionResponse, tags=["Ingestion"]
)
async def list_ingestions(
    list_request: schemas.ListIngestionRequest = Depends(),
    db: services.Database = Depends(dependencies.get_db),
):
    return db.fetch_many(
        status=list_request.status, next=list_request.next, limit=list_request.limit
    )


@app.post(
    "/ingestions",
    response_model=schemas.Ingestion,
    tags=["Ingestion"],
    status_code=201,
)
async def create_ingestion(
    item: schemas.AccessibleItem,
    username: str = Depends(auth.get_username),
    db: services.Database = Depends(dependencies.get_db),
) -> schemas.Ingestion:
    return schemas.Ingestion(
        id=item.id,
        created_by=username,
        item=item,
        status=schemas.Status.queued,
    ).enqueue(db)


@app.get(
    "/ingestions/{ingestion_id}",
    response_model=schemas.Ingestion,
    tags=["Ingestion"],
)
def get_ingestion(
    ingestion: schemas.Ingestion = Depends(dependencies.fetch_ingestion),
) -> schemas.Ingestion:
    return ingestion


@app.patch(
    "/ingestions/{ingestion_id}",
    response_model=schemas.Ingestion,
    tags=["Ingestion"],
)
def update_ingestion(
    update: schemas.UpdateIngestionRequest,
    ingestion: schemas.Ingestion = Depends(dependencies.fetch_ingestion),
    db: services.Database = Depends(dependencies.get_db),
):
    updated_item = ingestion.copy(update=update.dict(exclude_unset=True))
    return updated_item.save(db)


@app.delete(
    "/ingestions/{ingestion_id}",
    response_model=schemas.Ingestion,
    tags=["Ingestion"],
)
def cancel_ingestion(
    ingestion: schemas.Ingestion = Depends(dependencies.fetch_ingestion),
    db: services.Database = Depends(dependencies.get_db),
) -> schemas.Ingestion:
    if ingestion.status != schemas.Status.queued:
        raise HTTPException(
            status_code=400,
            detail=(
                "Unable to delete ingestion if status is not "
                f"{schemas.Status.queued}"
            ),
        )
    return ingestion.cancel(db)


@app.get("/auth/me")
def who_am_i(claims=Depends(auth.decode_token)):
    """
    Return claims for the provided JWT
    """
    return claims


def get_data_pipeline_arn() -> str:
    return settings.data_pipeline_arn


@app.post(
    "/token",
    tags=["auth"],
)
async def get_token(
    form_data: OAuth2PasswordRequestForm = Depends(),
) -> Dict:
    """
    Get token from username and password
    """
    return auth.authenticate_and_get_token(
<<<<<<< HEAD
        form_data.username,  # TODO: Not initialized
        form_data.password,  # TODO: Not initialized
=======
        form_data.username,
        form_data.password,
>>>>>>> 0073260a
        settings.userpool_id,
        settings.client_id,
        settings.client_secret,
    )


@app.post(
    "/workflow-executions",
    response_model=schemas.BaseResponse,
    tags=["workflow-executions"],
    status_code=201,
)
async def start_workflow_execution(
    input: Union[schemas.CmrInput, schemas.S3Input] = Body(
        ..., discriminator="discovery"
    ),
    data_pipeline_arn: str = Depends(get_data_pipeline_arn),
) -> schemas.BaseResponse:
    """
    Triggers the ingestion workflow
    """
    return helpers.trigger_discover(input, data_pipeline_arn)


@app.get(
    "/workflow-executions/{workflow_execution_id}",
    response_model=Union[schemas.ExecutionResponse, schemas.BaseResponse],
    tags=["workflow-executions"],
    dependencies=[Depends(auth.get_username)],
)
async def get_workflow_execution_status(
    workflow_execution_id: str,
    data_pipeline_arn: str = Depends(get_data_pipeline_arn),
) -> Union[schemas.ExecutionResponse, schemas.BaseResponse]:
    """
    Returns the status of the workflow execution
    """
    return helpers.get_status(workflow_execution_id, data_pipeline_arn)<|MERGE_RESOLUTION|>--- conflicted
+++ resolved
@@ -120,13 +120,8 @@
     Get token from username and password
     """
     return auth.authenticate_and_get_token(
-<<<<<<< HEAD
-        form_data.username,  # TODO: Not initialized
-        form_data.password,  # TODO: Not initialized
-=======
         form_data.username,
         form_data.password,
->>>>>>> 0073260a
         settings.userpool_id,
         settings.client_id,
         settings.client_secret,
