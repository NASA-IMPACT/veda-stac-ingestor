<<<<<<< HEAD
=======
import os
from getpass import getuser

>>>>>>> 3c84b8f0
from fastapi import Depends, FastAPI, HTTPException

from . import config, dependencies, schemas, services

<<<<<<< HEAD

app = FastAPI(root_path=config.settings.root_path)
=======
settings = config.Settings.from_ssm(
    stack=os.environ.get(
        "STACK", f"veda-stac-ingestion-system-{os.environ.get('STAGE', getuser())}"
    ),
)
app = FastAPI(root_path=settings.root_path)
>>>>>>> 3c84b8f0


@app.get(
    "/ingestions", response_model=schemas.ListIngestionResponse, tags=["Ingestion"]
)
async def list_ingestions(
    list_request: schemas.ListIngestionRequest = Depends(),
    db: services.Database = Depends(dependencies.get_db),
):
    return db.fetch_many(
        status=list_request.status, next=list_request.next, limit=list_request.limit
    )


@app.post("/ingestions", response_model=schemas.Ingestion, tags=["Ingestion"])
async def create_ingestion(
    item: schemas.AccessibleItem,
    username: str = Depends(dependencies.get_username),
    db: services.Database = Depends(dependencies.get_db),
) -> schemas.Ingestion:
    return schemas.Ingestion(
        id=item.id,
        created_by=username,
        item=item,
        status=schemas.Status.queued,
    ).enqueue(db)


@app.get(
    "/ingestions/{ingestion_id}", response_model=schemas.Ingestion, tags=["Ingestion"]
)
def get_ingestion(
    ingestion: schemas.Ingestion = Depends(dependencies.fetch_ingestion),
) -> schemas.Ingestion:
    return ingestion


@app.patch(
    "/ingestions/{ingestion_id}", response_model=schemas.Ingestion, tags=["Ingestion"]
)
def update_ingestion(
    update: schemas.UpdateIngestionRequest,
    ingestion: schemas.Ingestion = Depends(dependencies.fetch_ingestion),
    db: services.Database = Depends(dependencies.get_db),
):
    updated_item = ingestion.copy(update=update.dict(exclude_unset=True))
    return updated_item.save(db)


@app.delete(
    "/ingestions/{ingestion_id}", response_model=schemas.Ingestion, tags=["Ingestion"]
)
def cancel_ingestion(
    ingestion: schemas.Ingestion = Depends(dependencies.fetch_ingestion),
    db: services.Database = Depends(dependencies.get_db),
) -> schemas.Ingestion:
    if ingestion.status != schemas.Status.queued:
        raise HTTPException(
            status_code=400,
            detail=(
                "Unable to delete ingestion if status is not "
                f"{schemas.Status.queued}"
            ),
        )
    return ingestion.cancel(db)


@app.get("/auth/me")
def who_am_i(claims=Depends(dependencies.decode_token)):
    """
    Return claims for the provided JWT
    """
    return claims<|MERGE_RESOLUTION|>--- conflicted
+++ resolved
@@ -1,24 +1,14 @@
-<<<<<<< HEAD
-=======
-import os
-from getpass import getuser
-
->>>>>>> 3c84b8f0
 from fastapi import Depends, FastAPI, HTTPException
 
 from . import config, dependencies, schemas, services
 
-<<<<<<< HEAD
 
-app = FastAPI(root_path=config.settings.root_path)
-=======
 settings = config.Settings.from_ssm(
     stack=os.environ.get(
         "STACK", f"veda-stac-ingestion-system-{os.environ.get('STAGE', getuser())}"
     ),
 )
 app = FastAPI(root_path=settings.root_path)
->>>>>>> 3c84b8f0
 
 
 @app.get(
