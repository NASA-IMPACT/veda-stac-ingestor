--- conflicted
+++ resolved
@@ -1,11 +1,11 @@
+import os
+from getpass import getuser
+
 from fastapi import Depends, FastAPI, HTTPException
 
 from . import config, dependencies, schemas, services
 
 
-<<<<<<< HEAD
-app = FastAPI(root_path=config.settings.root_path)
-=======
 settings = (
     config.Settings()
     if os.environ.get("NO_PYDANTIC_SSM_SETTINGS")
@@ -16,7 +16,6 @@
     )
 )
 app = FastAPI(root_path=settings.root_path)
->>>>>>> 8a0fd87f
 
 
 @app.get(
