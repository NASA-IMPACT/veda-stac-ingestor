--- conflicted
+++ resolved
@@ -156,20 +156,13 @@
     input: Union[schemas.CmrInput, schemas.S3Input] = Body(
         ..., discriminator="discovery"
     ),
-<<<<<<< HEAD
     airflow_env: str = Depends(get_airflow_env),
-=======
->>>>>>> 7d6da594
 ) -> schemas.BaseResponse:
     """
     Triggers the ingestion workflow
     """
-<<<<<<< HEAD
     # return helpers.trigger_discover(input, data_pipeline_arn)
     return helpers.trigger_discovery(airflow_env, input.dict())
-=======
-    return helpers.trigger_discover(input, get_data_pipeline_arn())
->>>>>>> 7d6da594
 
 
 @app.get(
