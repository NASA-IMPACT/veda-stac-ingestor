--- conflicted
+++ resolved
@@ -75,42 +75,7 @@
                 f"{schemas.Status.queued}"
             ),
         )
-<<<<<<< HEAD
     return ingestion.cancel(db)
-
-
-@app.get("/creds", response_model=schemas.TemporaryCredentials, tags=["Data"])
-def get_temporary_credentials(
-    bucket_name: str = Depends(dependencies.get_upload_bucket),
-    credentials=Depends(dependencies.get_credentials),
-):
-    """
-    Get credentials to allow access to an S3 prefix.
-    ```py
-    import boto3
-    import requests
-
-    api_endpoint = "TODO: Put ingestion API host here"
-    response = requests.get(f"https://{api_endpoint}/creds").json()
-    s3 = boto3.client("s3", **response['credentials'])
-    s3.put_object(
-        Bucket=response['s3']['bucket'],
-        Key=f"{response['s3']['prefix']}/my-file",
-        Body="🚀"
-    )
-    ```
-    """
-    return {
-        "s3": {
-            "bucket": bucket_name,
-            "prefix": credentials["AssumedRoleUser"]["AssumedRoleId"],
-        },
-        "credentials": {
-            "aws_access_key_id": credentials["Credentials"]["AccessKeyId"],
-            "aws_secret_access_key": credentials["Credentials"]["SecretAccessKey"],
-            "aws_session_token": credentials["Credentials"]["SessionToken"],
-        },
-    }
 
 
 @app.get("/auth/me")
@@ -118,7 +83,4 @@
     """
     Return claims for the provided JWT
     """
-    return claims
-=======
-    return ingestion.cancel(db)
->>>>>>> 4af23308
+    return claims