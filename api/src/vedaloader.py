--- conflicted
+++ resolved
@@ -23,12 +23,7 @@
                     f"Updating dashboard summaries for collection: {collection_id}."
                 )
                 cur.execute(
-<<<<<<< HEAD
                     f"SELECT dashboard.update_collection_default_summaries('{collection_id}')",
-=======
-                    "SELECT dashboard.update_collection_default_summaries(%s)",
-                    (collection_id,),
->>>>>>> cc7448cf
                 )
                 logger.info(
                     f"Updating extents for collection: {collection_id}."
@@ -49,8 +44,7 @@
                     )
                     WHERE collections.id=%s;
                     """,
-<<<<<<< HEAD
-                    collection_id,
+                    (collection_id,),
                 )
     
     def delete_collection(self, collection_id: str) -> None:
@@ -61,7 +55,4 @@
                 )
                 cur.execute(
                     f"SELECT pgstac.delete_collection('{collection_id}');",
-=======
-                    (collection_id,),
->>>>>>> cc7448cf
                 )