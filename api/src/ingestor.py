--- conflicted
+++ resolved
@@ -1,23 +1,13 @@
 from datetime import datetime
 import os
 import decimal
-<<<<<<< HEAD
+import traceback
 from typing import TYPE_CHECKING, Iterator, List, Optional, Sequence
 
-import boto3
-from boto3.dynamodb.types import TypeDeserializer
-
-=======
-import traceback
-from typing import TYPE_CHECKING, Any, Dict, Iterator, List, Optional, Sequence
 
 import boto3
 from boto3.dynamodb.types import TypeDeserializer
 import ddbcereal
-import orjson
-import pydantic
-from pypgstac.load import Methods
->>>>>>> cc7448cf
 from pypgstac.db import PgstacDB
 
 from .dependencies import get_settings, get_table
@@ -60,81 +50,6 @@
             yield ingestion
 
 
-<<<<<<< HEAD
-=======
-class DbCreds(pydantic.BaseModel):
-    username: str
-    password: str
-    host: str
-    port: int
-    dbname: str
-    engine: str
-
-    @property
-    def dsn_string(self) -> str:
-        return f"{self.engine}://{self.username}:{self.password}@{self.host}:{self.port}/{self.dbname}"  # noqa
-
-
-def get_db_credentials(secret_arn: str) -> DbCreds:
-    """
-    Load pgSTAC database credentials from AWS Secrets Manager.
-    """
-    print("Fetching DB credentials...")
-    session = boto3.session.Session(region_name=secret_arn.split(":")[3])
-    client = session.client(service_name="secretsmanager")
-    response = client.get_secret_value(SecretId=secret_arn)
-    return DbCreds.parse_raw(response["SecretString"])
-
-
-def convert_decimals_to_float(item: Dict[str, Any]) -> Dict[str, Any]:
-    """
-    DynamoDB stores floats as Decimals. We want to convert them back to floats
-    before inserting them into pgSTAC to avoid any issues when the records are
-    converted to JSON by pgSTAC.
-    """
-
-    def decimal_to_float(obj):
-        if isinstance(obj, decimal.Decimal):
-            return float(obj)
-        raise TypeError
-
-    return orjson.loads(
-        orjson.dumps(
-            item,
-            default=decimal_to_float,
-        )
-    )
-
-
-def load_into_pgstac(creds: DbCreds, ingestions: Sequence[Ingestion]):
-    """
-    Bulk insert STAC records into pgSTAC.
-    """
-    with PgstacDB(dsn=creds.dsn_string, debug=True) as db:
-        loader = VEDALoader(db=db)
-
-        items = [
-            # NOTE: Important to deserialize values to convert decimals to floats
-            convert_decimals_to_float(i.item)
-            for i in ingestions
-        ]
-
-        print(f"Ingesting {len(items)} items")
-        loading_result = loader.load_items(
-            file=items,
-            # use insert_ignore to avoid overwritting existing items or upsert to replace
-            insert_mode=Methods.upsert,
-        )
-
-        # Trigger update on summaries and extents
-        collections = set([item["collection"] for item in items])
-        for collection in collections:
-            loader.update_collection_summaries(collection)
-
-        return loading_result
-
-
->>>>>>> cc7448cf
 def update_dynamodb(
     ingestions: Sequence[Ingestion],
     status: Status,
