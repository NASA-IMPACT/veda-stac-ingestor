--- conflicted
+++ resolved
@@ -58,14 +58,11 @@
 class DashboardCollection(Collection):
     is_periodic: bool = Field(default=False, alias="dashboard:is_periodic")
     time_density: Optional[str] = Field(..., alias="dashboard:time_density")
-<<<<<<< HEAD
     item_assets: Optional[Dict]
     assets: Optional[Dict]
     extent: SpatioTemporalExtent
-=======
     item_assets: Dict
     extent: DatetimeExtent
->>>>>>> 365be2ae
 
     @validator("item_assets")
     def cog_default_exists(cls, item_assets):
@@ -77,11 +74,7 @@
     def time_density_is_valid(cls, time_density):
         if not time_density and time_density not in ["day", "month", "year", None]:
             raise ValueError(
-<<<<<<< HEAD
                 "If set, time_density must be one of 'day, 'month' or 'year'"
-=======
-                "If set, time_density must be either 'day, 'month' or 'year'"
->>>>>>> 365be2ae
             )
         return time_density
 
@@ -294,19 +287,12 @@
         for fname in values["sample_files"]:
             found_match = False
             for item in values["discovery_items"]:
-<<<<<<< HEAD
                 if all(
                     [
                         item.discovery == "s3",
                         re.search(item.filename_regex, fname.split("/")[-1]),
                         "/".join(fname.split("/")[3:]).startswith(item.prefix),
                     ]
-=======
-                if (
-                    item.discovery == "s3"
-                    and re.search(item.filename_regex, fname.split("/")[-1])
-                    and "/".join(fname.split("/")[3:]).startswith(item.prefix)
->>>>>>> 365be2ae
                 ):
                     if item.datetime_range:
                         try:
