--- conflicted
+++ resolved
@@ -18,7 +18,6 @@
         description="Path from where to serve this URL.",
     )
 
-<<<<<<< HEAD
     userpool_id: constr(regex=r"[\w-]+_[0-9a-zA-Z]+") = Field(
         description="AWS Cognito Userpool ID",
     )
@@ -29,13 +28,7 @@
 
     stac_url: AnyHttpUrl = Field(
         description="URL of STAC API",
-=======
-    jwks_url: AnyHttpUrl = Field(
-        description="URL of JWKS, e.g. https://cognito-idp.{region}.amazonaws.com/{userpool_id}/.well-known/jwks.json"  # noqa
->>>>>>> 8a0fd87f
     )
-
-    stac_url: AnyHttpUrl = Field(description="URL of STAC API")
 
     data_access_role: AwsArn = Field(
         description="ARN of AWS Role used to validate access to S3 data"
