import logging

import boto3
import requests
from authlib.jose import JsonWebToken, JsonWebKey, KeySet, JWTClaims, errors
from cachetools import cached, TTLCache
from fastapi import Depends, HTTPException, security

from . import config, services

logger = logging.getLogger(__name__)

token_scheme = security.HTTPBearer()


def get_settings() -> config.Settings:
    return config.settings


def get_jwks_url(settings: config.Settings = Depends(get_settings)) -> str:
    return settings.jwks_url


@cached(TTLCache(maxsize=1, ttl=3600))
def get_jwks(jwks_url: str = Depends(get_jwks_url)) -> KeySet:
    with requests.get(jwks_url) as response:
        response.raise_for_status()
        return JsonWebKey.import_key_set(response.json())


def decode_token(
    token: security.HTTPAuthorizationCredentials = Depends(token_scheme),
    jwks: KeySet = Depends(get_jwks),
) -> JWTClaims:
    """
    Validate & decode JWT
    """
    try:
        claims = JsonWebToken(["RS256"]).decode(
            s=token.credentials,
            key=jwks,
            claims_options={
                # # Example of validating audience to match expected value
                # "aud": {"essential": True, "values": [APP_CLIENT_ID]}
            },
        )

        if "client_id" in claims:
            # Insert Cognito's `client_id` into `aud` claim if `aud` claim is unset
            claims.setdefault("aud", claims["client_id"])

        claims.validate()
        return claims
    except errors.JoseError:  #
        logger.exception("Unable to decode token")
        raise HTTPException(status_code=403, detail="Bad auth token")


<<<<<<< HEAD
def get_username(claims: security.HTTPBasicCredentials = Depends(decode_token)):
    return claims["sub"]
=======
def get_settings() -> config.Settings:
    return config.settings


def get_username(credentials: security.HTTPBasicCredentials = Depends(authentication)):
    return credentials.username
>>>>>>> 4af23308


def get_table():
    client = boto3.resource("dynamodb")
    return client.Table(config.settings.dynamodb_table)


def get_db(table=Depends(get_table)) -> services.Database:
    return services.Database(table=table)


def fetch_ingestion(
    ingestion_id: str,
    db: services.Database = Depends(get_db),
    username: str = Depends(get_username),
):
    try:
        return db.fetch_one(username=username, ingestion_id=ingestion_id)
    except services.NotInDb:
        raise HTTPException(
            status_code=404, detail="No ingestion found with provided ID"
        )<|MERGE_RESOLUTION|>--- conflicted
+++ resolved
@@ -56,17 +56,8 @@
         raise HTTPException(status_code=403, detail="Bad auth token")
 
 
-<<<<<<< HEAD
 def get_username(claims: security.HTTPBasicCredentials = Depends(decode_token)):
     return claims["sub"]
-=======
-def get_settings() -> config.Settings:
-    return config.settings
-
-
-def get_username(credentials: security.HTTPBasicCredentials = Depends(authentication)):
-    return credentials.username
->>>>>>> 4af23308
 
 
 def get_table():
